"""
View series of consequent 3D-Structure files as an animated process.
"""
import os, time
from datetime import datetime
from tkinter import filedialog as fd

import numpy as np
import vtk

import febid.libraries.vtk_rendering.VTK_Rendering as vr
from febid.Structure import Structure

def open_file(directory=''):
    """
    Gather files and timestamps sorted in the order of creation

    :param directory: folder with vtk files
    :return: filenames and timestamps
    """
    # Getting all filenames in the specified directory
    # Getting creation dates of the files
    # Zipping them together and sorting by the creation date
    # Unzipping and returning to the order sorted
    # directory = '/Users/sandrik1742/Documents/PycharmProjects/FEBID/code/Experiment runs/gr=0'
    files = sorted(os.listdir(directory))[:]
    n = 0
    for i in range(len(files)-1, -1, -1):
        if os.path.splitext(files[i])[1] != '.vtk':
            files.pop(i)
            n += 1
    ctimes = [time.ctime(os.path.getmtime(os.path.join(directory, file))) for file in files]
    times = [datetime.strptime(t, '%a %b %d %H:%M:%S %Y') for t in ctimes]
    # occurences = [re.findall("^\d+",file) for file in files]
    # ocurrences = [int(item[0]) for item in occurences]
    ocurrences = zip(times, files)
    ocurrences = sorted(ocurrences)
    files = [item for _, item in ocurrences]
    times.sort()
    # times = [re.findall("\d\d:\d\d:\d\d",file) for file in files]

    return files, times

def show_animation(directory='', show='precursor'):
    """
    Show animated process from series of vtk files
    Files must have consequent creation dates to align correctly

    :param directory: folder with vtk files
    :param show: which dataset to use for imaging. Accepts 'precursor' for surface precursor density or 'deposit' for surface deposit filling.
    :return:
    """

    def read_field_data():
        t = vtk_obj.field_data.get('time', None)
        sim_time = vtk_obj.field_data.get('simulation_time', None)
        beam_position = vtk_obj.field_data.get('beam_position', None)
        if t:
            t = t[0]
        if sim_time:
            sim_time = sim_time[0]
        if beam_position is not None:
            beam_position = beam_position[0]
        return t, sim_time, beam_position
    # Opening files
    if not directory:
        os.chdir('../../..')
        init_dir = os.getcwd()
        directory = fd.askdirectory()
    files, times = open_file(directory)
    # Getting data
    structure = Structure()
    vtk_obj = vr.pv.read(os.path.join(directory, files[0]))
    structure.load_from_vtk(vtk_obj)
    cell_dim, deposit, precursor, surface_bool, semi_surface_bool, ghosts_bool = structure.cell_dimension, \
                                                                                 structure.deposit, \
                                                                                 structure.precursor, \
                                                                                 structure.surface_bool, \
                                                                                 structure.semi_surface_bool, \
                                                                                 structure.ghosts_bool
    data = None
    if show not in ['precursor', 'deposit', 'temperature']:
        raise RuntimeError(f'The specified dataset \'{show}\' is not supported.')
    if show == 'precursor':
        data_name = show.capitalize()
        cmap = 'plasma'
        mask_name = 'surface_bool'
    if show == 'deposit':
        data_name = show.capitalize()
        cmap = 'viridis'
        mask_name = 'surface_bool'
<<<<<<< HEAD
    data = structure.__getattribute__(show)
    mask = structure.__getattribute__(mask_name)
    t, sim_time, beam_position = read_field_data()
    text = ''
    if t:
        text += f'Time: {t} \n'
    if sim_time:
        text += f'Simulation time: {sim_time:.7f} s \n'

=======
    if show == 'temperature':
        data_name = show.capitalize()
        cmap = 'inferno'
        mask_name = 'deposit'
    data = structure.__getattribute__(show)
    mask = structure.__getattribute__(mask_name)
>>>>>>> 0c3f2336
    # Pre-setting scene
    render = vr.Render(cell_dim)
    render._add_3Darray(data)
    render.p.add_text('Adjust the scene for the animation \n and close the window.', position='upper_edge')
    cam_pos = render.show()
    # Setting scene
    render = vr.Render(cell_dim)
    if beam_position is not None:
        x_pos, y_pos = beam_position
        x, y = int(x_pos / render.cell_dim), int(y_pos / render.cell_dim)
        max_z = structure.deposit[:, y, x].nonzero()[0].max()
        start = np.array([0, 0, 100]).reshape(1, 3)  # position of the center of the arrow
        end = np.array([0, 0, -100]).reshape(1, 3)  # direction and resulting size
        render.arrow = render.p.add_arrows(start, end, color='tomato')
        render.arrow.SetPosition(x_pos, y_pos, (max_z) * render.cell_dim + 30)  # relative to the initial position
    render._add_3Darray(data, opacity=1, show_edges=True,
                        scalar_name=data_name, button_name=data_name, cmap=cmap)
    # Hiding non-surface cells
    index = np.zeros_like(data, dtype=np.uint8)
    index[mask == False] = vtk.vtkDataSetAttributes.HIDDENCELL
    render.p.mesh.cell_data[vtk.vtkDataSetAttributes.GhostArrayName()] = index.ravel()
    render.p.mesh.set_active_scalars(data_name)
    # Adding text
    t, sim_time, beam_position = read_field_data()
    text = ''
    if t:
        text += f'Time: {t} \n'
    if sim_time:
        text += f'Simulation time: {sim_time:.7f} s \n'
    font_size = 12
    stats = '''Cells:
    Height:
    Volume:
    Frame '''
    render.p.add_text(text, position='upper_left', font_size=font_size, name='time')
    render.p.add_text(stats, font_size=font_size, position='upper_right', name='stats')
    render.show(interactive_update=True, cam_pos=cam_pos)
    init_layer = np.count_nonzero(deposit==-2) # substrate layer
    total_dep_cells = [np.count_nonzero(deposit[deposit<0])-init_layer] # total number of fully deposited cells
    growth_rate=[] # growth rate on each step
    # Animation
    for i in range(1, len(files)):
        structure.load_from_vtk(vr.pv.read(os.path.join(directory, files[i])))
        cell_dim = structure.cell_dimension
        surface_bool = structure.surface_bool
        deposit = structure.deposit
        data = structure.__getattribute__(show)
        if show == 'precursor':
            mask = surface_bool
        if show == 'deposit':
            mask = surface_bool
<<<<<<< HEAD
=======
        if show == 'temperature':
            mask = deposit<0
>>>>>>> 0c3f2336
        total_dep_cells.append(np.count_nonzero(deposit[deposit < 0]) - init_layer)
        volume = int((total_dep_cells[i] + deposit[surface_bool].sum())*cell_dim**3)
        delta_t = (times[i] - times[i - 1]).total_seconds()
        if delta_t < 1: delta_t = 1
        growth_rate.append(cell_dim**3 * (total_dep_cells[i] - total_dep_cells[i - 1]) / delta_t * 60 * 60)
        t, sim_time, beam_position = read_field_data()
        text = ''
        if t:
            text += f'Time: {t} \n'
        if sim_time:
            text += f'Simulation time: {sim_time:.7f} s \n'
        if beam_position is not None:
            x_pos, y_pos = beam_position
            x, y = int(x_pos / render.cell_dim), int(y_pos / render.cell_dim)
            max_z = structure.deposit[:, y, x].nonzero()[0].max()
            start = np.array([0, 0, 100]).reshape(1, 3)  # position of the center of the arrow
            end = np.array([0, 0, -100]).reshape(1, 3)  # direction and resulting size
            render.arrow = render.p.add_arrows(start, end, color='tomato')
            render.arrow.SetPosition(x_pos, y_pos, (max_z) * render.cell_dim + 30)  # relative to the initial position
        stats = f'Cells: {total_dep_cells[i]} \n\
                Height: {int(np.nonzero(deposit)[0].max() * cell_dim)} nm \n\
                Volume: {volume} nm^3 \n\
                Frame {i+1}/{len(files)}'
        if render.p.mesh.n_cells != data.size: # must redraw if shape changes
            render.p.remove_actor(data_name)
            render.y_pos = 5
            render.p.button_widgets.clear()
            render._add_3Darray(data, opacity=1, show_edges=True,
                            scalar_name=data_name, button_name=data_name, cmap=cmap)
            index = np.zeros_like(data, dtype=np.uint8)
            render.p.mesh.cell_data[vtk.vtkDataSetAttributes.GhostArrayName()] = index.ravel()
            render.p.mesh.set_active_scalars(data_name)
            render.p.show_grid()
        else:
            render.p.mesh[data_name] = data.ravel() # new data, ravel() sends a view
        # Updating text
        render.p.textActor.renderer.actors['time'].SetText(2, text)
        render.p.textActor.renderer.actors['stats'].SetText(3, stats)
        # Updating hidden cells
        index[mask == 0] = vtk.vtkDataSetAttributes.HIDDENCELL
        index[mask == 1] = 0 # surface_bool is not bool type and cannot be used directly as index
        # render.p.mesh.cell_data[vtk.vtkDataSetAttributes.GhostArrayName()] = index.ravel()
        p=data[mask]
        try:
            render.p.update_scalar_bar_range([np.partition(p[p!=p.min()], 4)[2], p.max()])
        except: pass
        render.update()
    else: # finishing with a static scene
        render.y_pos = 5
        render.p.button_widgets.clear()
        render.p.clear()
        structure.load_from_vtk(vr.pv.read(os.path.join(directory, files[-1])))
        cell_dim = structure.cell_dimension
        surface_bool = structure.surface_bool
        deposit = structure.deposit
        data = structure.__getattribute__(show)
        total_dep_cells.append(np.count_nonzero(deposit[deposit < 0]) - init_layer)
        render._add_3Darray(data, opacity=1, show_edges=True,
                            scalar_name=data_name, button_name=data_name, cmap=cmap)  # adding structure
        render.p.update_scalar_bar_range([np.partition(p[p != p.min()], 4)[2], p.max()])
        render.p.mesh.cell_data[vtk.vtkDataSetAttributes.GhostArrayName()] = index.ravel()
        render.p.mesh.set_active_scalars(data_name)
        t, sim_time, beam_position = read_field_data()
        text = ''
        if t:
            text += f'Time: {t} \n'
        if sim_time:
            text += f'Simulation time: {sim_time:.7f} s \n'
        render.p.add_text(text, position='upper_left', font_size=font_size)  # showing time passed
        render.p.add_text(f'Cells: {total_dep_cells[i-1]} \n'  # showing total number of deposited cells
                          f'Height: {int(np.nonzero(deposit)[0].max() * cell_dim)} nm \n'  # showing current height of the structure
                          f'Volume: {volume} nm^3 \n'
                          f'Growth rate: {int(np.asarray(growth_rate).mean())} cell/h \n'  # showing average growth rate
                          f'Frame {i+1}/{len(files)} \n', position='upper_right', font_size=font_size)
        if beam_position is not None:
            x_pos, y_pos = beam_position
            x, y = int(x_pos / render.cell_dim), int(y_pos / render.cell_dim)
            max_z = structure.deposit[:, y, x].nonzero()[0].max()
            start = np.array([0, 0, 100]).reshape(1, 3)  # position of the center of the arrow
            end = np.array([0, 0, -100]).reshape(1, 3)  # direction and resulting size
            render.arrow = render.p.add_arrows(start, end, color='tomato')
            render.arrow.SetPosition(x_pos, y_pos, (max_z) * render.cell_dim + 30)  # relative to the initial position
        render.show(interactive_update=False)

if __name__ == '__main__':
    show_animation(show='temperature')<|MERGE_RESOLUTION|>--- conflicted
+++ resolved
@@ -89,7 +89,10 @@
         data_name = show.capitalize()
         cmap = 'viridis'
         mask_name = 'surface_bool'
-<<<<<<< HEAD
+    if show == 'temperature':
+        data_name = show.capitalize()
+        cmap = 'inferno'
+        mask_name = 'deposit'
     data = structure.__getattribute__(show)
     mask = structure.__getattribute__(mask_name)
     t, sim_time, beam_position = read_field_data()
@@ -99,14 +102,6 @@
     if sim_time:
         text += f'Simulation time: {sim_time:.7f} s \n'
 
-=======
-    if show == 'temperature':
-        data_name = show.capitalize()
-        cmap = 'inferno'
-        mask_name = 'deposit'
-    data = structure.__getattribute__(show)
-    mask = structure.__getattribute__(mask_name)
->>>>>>> 0c3f2336
     # Pre-setting scene
     render = vr.Render(cell_dim)
     render._add_3Darray(data)
@@ -158,11 +153,8 @@
             mask = surface_bool
         if show == 'deposit':
             mask = surface_bool
-<<<<<<< HEAD
-=======
         if show == 'temperature':
             mask = deposit<0
->>>>>>> 0c3f2336
         total_dep_cells.append(np.count_nonzero(deposit[deposit < 0]) - init_layer)
         volume = int((total_dep_cells[i] + deposit[surface_bool].sum())*cell_dim**3)
         delta_t = (times[i] - times[i - 1]).total_seconds()
@@ -248,4 +240,4 @@
         render.show(interactive_update=False)
 
 if __name__ == '__main__':
-    show_animation(show='temperature')+    show_animation()