--- conflicted
+++ resolved
@@ -5,7 +5,6 @@
 # Core packages
 import warnings
 from threading import Lock
-from timeit import default_timer as df
 import numpy as np
 from numexpr_mod import evaluate_cached, cache_expression
 
@@ -71,11 +70,8 @@
         self.surface_n_neighbors = None # a boolean array, surface n-nearest neighbors are True
         self.ghosts = None # a boolean array, ghost cells are True
         self.beam_matrix = None # contains values of the SE surface flux
-<<<<<<< HEAD
-=======
         self.temp = None # contains temperatures of each cell
         self.surface_temp = None
->>>>>>> 0c3f2336
 
         # Working arrays
         self.__deposit_reduced_3d = None
@@ -111,13 +107,10 @@
         self.tau = 0 # residence time
         self.V = 0 # deposit volume of a dissociated precursor molecule
         self.D = 0 # surface diffusion coefficient
-<<<<<<< HEAD
-=======
         self.cp = 0 # heat capacity
         self.heat_cond = 0 # heat conductance coefficient
         self.rho = 0 # density
         self.room_temp = 294 # room temperature
->>>>>>> 0c3f2336
 
         # Timings
         self.t_diffusion = 0
@@ -136,19 +129,13 @@
         self.redraw = True # flag for external functions saying that surface has been updated
         self.t_prev = 0
         self.vol_prev = 0
-<<<<<<< HEAD
         self.growth_rate = 0
-        self.allow = True # prevent r/w operations on main arrays (i.e. during resizing)
-
-=======
-        self.allow = True # prevent r/w operations on main arrays (i.e. during resizing)
         self.temperature_tracking = temp_tracking
         self.request_temp_recalc = temp_tracking
         self.temp_step = 10000 # amount of volume to be deposited before next temperature calculation
         self.temp_step_cells = 0 # number of cells to be filled before next temperature calculation
         self.temp_calc_count = 0 # counting number of times temperature has been calculated
-        
->>>>>>> 0c3f2336
+
         # Statistics
         self.substrate_height = 0 # Thickness of the substrate
         self.n_substrate_cells = 0 # the number of the cells in the substrate
@@ -159,16 +146,11 @@
         self.n_filled_cells = []
         self.growth_rate = []
         self.dep_vol = 0 # deposited volume
-<<<<<<< HEAD
-=======
         self.max_T = 0
->>>>>>> 0c3f2336
         self.execution_speed = 0
         self.profiler= None
         self.stats_freq = 1e-2 # s
         self.min_precursor_covearge = 0
-
-        self.lock = Lock()
 
         self.lock = Lock()
 
@@ -403,13 +385,9 @@
             semi_s_kern[condition] = True
             ghosts_kern = self.__ghosts_reduced_3d[neighbors_1st]
             ghosts_kern[...] = False
-<<<<<<< HEAD
             deposit_kern[surf_kern] += surplus_deposit / np.count_nonzero(surf_kern) # distributing among the neighbors
-=======
-            deposit_kern[surf_kern] += surplus/np.count_nonzero(surf_kern) # distributing among the neighbors
             condition = (temp_kern > 0)
             self.__temp_reduced_3d[cell] = temp_kern[condition].sum() / np.count_nonzero(condition)
->>>>>>> 0c3f2336
 
             surf_kern = self.__surface_reduced_3d[neighbors_2nd]
             semi_s_kern = self.__semi_surface_reduced_3d[neighbors_2nd]
@@ -422,21 +400,13 @@
             self.__ghosts_reduced_3d[cell] = True  # deposited cell belongs to ghost shell
             self.__surface_reduced_3d[cell] = False  # rising the surface one cell up (new cell)
             precursor_kern = self.__precursor_reduced_3d[neighbors_2nd]
-<<<<<<< HEAD
             condition = (semi_s_kern | surf_kern) & (precursor_kern<1e-6)
             precursor_kern[condition] = surplus_precursor
             # precursor_kern[condition] += 0.000001  # only for plotting purpose (to pass vtk threshold filter)
             # precursor_kern[condition] += 0.000001
-=======
-            precursor_kern[semi_s_kern] += 0.000001  # for stensil and plotting purpose (to pass vtk threshold filter)
-            precursor_kern[surf_kern] += 0.000001
->>>>>>> 0c3f2336
 
         else:
             self.__get_max_z()
-<<<<<<< HEAD
-            self.irradiated_area_2D = np.s_[self.structure.substrate_height - 1:self.max_z, :, :]  # a volume encapsulating the whole surface
-=======
             if self.temperature_tracking:
                 self.__temp_reduced_3d[cell] = 0
                 temp_kern = self.__temp_reduced_3d[neighbors_1st]
@@ -447,8 +417,7 @@
                     self._get_solid_index()
 
             self.__area_2D_no_sub = np.s_[self.substrate_height + 1:self.max_z, :, :]
-            self.irradiated_area_2D = np.s_[self.structure.substrate_height-1:self.max_z, :, :] # a volume encapsulating the whole surface
->>>>>>> 0c3f2336
+            self.irradiated_area_2D = np.s_[self.structure.substrate_height - 1:self.max_z, :, :]  # a volume encapsulating the whole surface
             self.__update_views_2d()
             # Updating surface nearest neighbors array
             vert_slice = (self.irradiated_area_2D[1], self.irradiated_area_3D[1], self.irradiated_area_3D[2])
@@ -485,8 +454,6 @@
                                                     deposit_red_2d[n_3d],
                                                     surface_red_2d[n_3d],
                                                     neighbors_2d[n_3d])
-
-
 
         if self.max_z + 5 > self.structure.shape[0]:
             # Here the Structure is extended in height
@@ -772,16 +739,13 @@
         """
         self.__beam_matrix_surface = self.__beam_matrix_reduced_2d[self.__surface_reduced_2d]
 
-<<<<<<< HEAD
-    @restrict
-=======
     def _get_solid_index(self):
         index = self.deposit[self.__area_2D_no_sub]
         index = (index<0).nonzero()
         self._solid_index = (np.intc(index[0]), np.intc(index[1]), np.intc(index[2]))
         return self._solid_index
 
->>>>>>> 0c3f2336
+    @restrict
     def __get_max_z(self):
         """
         Get z position of the highest not empty cell in the structure
@@ -851,13 +815,11 @@
     def nd(self):
         return self.F/self.kd
     @property
-<<<<<<< HEAD
     @restrict
-=======
     def max_temperature(self):
         return self.__surface_temp_reduced_2d.max()
     @property
->>>>>>> 0c3f2336
+    @restrict
     def deposited_vol(self):
         return (self.filled_cells + self.__deposit_reduced_2d[self.__surface_reduced_2d].sum()) * self.cell_V
     @property
