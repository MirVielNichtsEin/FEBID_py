###################################################################
#
#  FEBID Simulation
#
#  Version 0.9
#
####################################################################
# Default packages
import datetime
import math
import sys
import time
import warnings
import timeit
from threading import Thread
from tkinter import filedialog as fd

# Core packages
import numpy as np
import pyvista as pv

# Auxiliary packages
import yaml
from tqdm import tqdm

from febid.Statistics import Statistics
# Local packages
from febid.Structure import Structure
from febid.Process import Process
from febid.libraries.vtk_rendering import VTK_Rendering as vr
from febid.monte_carlo import etraj3d
import febid.simple_patterns as sp

# It is assumed, that surface cell is a cell with a fully deposited cell(or substrate) under it and thus able produce deposit under irradiation.

# Semi-surface cells are cells that have precursor density but do not have a neighboring deposit cell
# Thus concept serves an alternative diffusion channel

flag = False
x_pos, y_pos = 0., 0.
warnings.simplefilter('always')

class ThreadWithResult(Thread):
    def __init__(self, group=None, target=None, name=None, args=(), kwargs={}, *, daemon=None):
        self.result = None
        def function():
            self.result = target(*args, **kwargs)
        super().__init__(group=group, target=function, name=name, daemon=daemon)


def initialize_framework(from_file=False, precursor=None, settings=None, sim_params=None, vtk_file=None,
                         geom_params=None):
    """
        Open simulation configuration files and prepare data framework

    :param from_file: True to load structure from vtk file
    :param precursor: path to a file with precursor properties
    :param settings: path to a file with beam parameters and settings
    :param sim_params: path to a file with simulation volume parameters
    :param vtk_file: if from_file is True, path to a vtk file to get structure from
    :param geom_params: a list of predetermined simulation volume parameters
    :return:
    """

    print(f'Select three files: precursor parameters, beam parameters and either a predefined structure(.vtk) or a parameters file for the creation:')
    # precursor = None
    # settings = None
    # sim_params = None
    try:
        if precursor is None:
            precursor = yaml.load(open(fd.askopenfilename(), 'r'),
                                  Loader=yaml.Loader)  # Precursor and substrate properties(substrate here is the top layer)
        else:
            precursor = yaml.load(open(precursor, 'r'), Loader=yaml.Loader)
        if settings is None:
            settings = yaml.load(open(fd.askopenfilename(), 'r'),
                                 Loader=yaml.Loader)  # Parameters of the beam, dwell time and precursor flux
        else:
            settings = yaml.load(open(settings, 'r'), Loader=yaml.Loader)
        if not from_file:
            if sim_params is None and geom_params is None:
                sim_params = yaml.load(open(fd.askopenfilename(), 'r'),
                                       Loader=yaml.Loader)  # Size of the chamber, cell size and time step
            elif geom_params is not None:
                sim_params = dict()
                sim_params['width'] = geom_params[0]
                sim_params['length'] = geom_params[1]
                sim_params['height'] = geom_params[2]
                sim_params['cell_dimension'] = geom_params[4]
                sim_params['substrate_height'] = geom_params[3]
            else:
                sim_params = yaml.load(open(sim_params, 'r'), Loader=yaml.Loader)
        # precursor = yaml.load(open(f'{sys.path[0]}{os.sep}Me3PtCpMe.yml', 'r'), Loader=yaml.Loader)
        # settings = yaml.load(open(f'{sys.path[0]}{os.sep}Parameters.yml', 'r'),Loader=yaml.Loader)
        # sim_params = yaml.load(open(f'{sys.path[0]}{os.sep}Simulation.yml', 'r'),Loader=yaml.Loader)
    except Exception as e:
        print(e.args)
        sys.exit('An error occurred while reading one of the parameter files')

    structure = Structure()
    vtk_obj = None
    if from_file:
        try:
            if vtk_file is None:
                print(f'Specify .vtk structure file:')
                vtk_file = fd.askopenfilename()
            vtk_obj = pv.read(vtk_file)
            if not vtk_obj:
                raise RuntimeError
        except Exception as e:
            print(e.args)
            sys.exit("An error occurred while reading the VTK file")
        structure.load_from_vtk(vtk_obj=vtk_obj)
        sim_params = dict()
        sim_params['width'] = structure.shape[2] * structure.cell_dimension
        sim_params['length'] = structure.shape[1] * structure.cell_dimension
        sim_params['height'] = structure.shape[0] * structure.cell_dimension
        sim_params['cell_dimension'] = structure.cell_dimension
        sim_params['substrate_height'] = structure.substrate_height * structure.cell_dimension
    else:
        try:
            structure.create_from_parameters(sim_params['cell_dimension'], sim_params['width'], sim_params['length'],
                                             sim_params['height'], sim_params['substrate_height'])
        except:
            sys.exit("An error occurred while reading initial geometry parameters file")

    return structure, precursor, settings, sim_params


def buffer_constants(precursor: dict, settings: dict, cell_dimension: int):
    """
    Calculate necessary constants and prepare parameters for modules

    :param precursor: precursor properties
    :param settings: simulation conditions
    :param cell_dimension: side length of a square cell, nm
    :return:
    """

    elementary_charge = 1.60217662e-19
    # td = settings["dwell_time"]  # dwell time of a beam, s
    Ie = settings["beam_current"]  # beam current, A
    beam_FWHM = 2.36 * settings["gauss_dev"]  # electron beam diameter, nm
    F = settings[
        "precursor_flux"]  # precursor flux at the surface, 1/(nm^2*s)   here assumed a constant, but may be dependent on time and position
    effective_diameter = beam_FWHM * 3.3  # radius of an area which gets 99% of the electron beam
    f = Ie / elementary_charge / (
            math.pi * beam_FWHM * beam_FWHM / 4)  # electron flux at the surface, 1/(nm^2*s)
    e = precursor["SE_emission_activation_energy"]
    l = precursor["SE_mean_free_path"]

    # Precursor properties
    sigma = precursor[
        "cross_section"]  # dissociation cross section, nm^2; is averaged from cross sections of all electron types (PE,BSE, SE1, SE2)
    n0 = precursor["max_density"]  # inversed molecule size, Me3PtCpMe, 1/nm^2
    molar = precursor["molar_mass_precursor"]  # molar mass of the precursor Me3Pt(IV)CpMe, g/mole
    # density = 1.5E-20  # density of the precursor Me3Pt(IV)CpMe, g/nm^3
    V = precursor["dissociated_volume"]  # atomic volume of the deposited atom (Pt), nm^3
    D = precursor["diffusion_coefficient"]  # diffusion coefficient, nm^2/s
    tau = precursor["residence_time"] * 1E-6  # average residence time, s; may be dependent on temperature

    kd = F / n0 + 1 / tau + sigma * f  # depletion rate
    kr = F / n0 + 1 / tau  # replenishment rate
    nr = F / kr  # absolute density after long time
    nd = F / kd  # depleted absolute density
    t_out = 1 / (1 / tau + F / n0)  # effective residence time
    p_out = 2 * math.sqrt(D * t_out) / beam_FWHM

    # Initializing framework
    t_flux = 1 / (sigma + f)  # dissociation event time
    diffusion_dt = math.pow(cell_dimension * cell_dimension, 2) / (2 * D * (
            cell_dimension * cell_dimension + cell_dimension * cell_dimension))  # maximum stability
    dt = np.min([t_flux, diffusion_dt, tau])

    # Parameters for Monte-Carlo simulation
    mc_config = {'name': precursor["deposit"], 'E0': settings["beam_energy"],
                 'Emin': settings["minimum_energy"],
                 'Z': precursor["average_element_number"],
                 'A': precursor["average_element_mol_mass"], 'rho': precursor["average_density"],
                 'I0': settings["beam_current"], 'sigma': settings["gauss_dev"], 'n': settings['n'],
                 'N': Ie, 'sub': settings["substrate_element"],
                 'cell_dim': cell_dimension,
                 'e': precursor["SE_emission_activation_energy"], 'l': precursor["SE_mean_free_path"],
                  'emission_fraction': settings['emission_fraction']}
    # Parameters for reaction-equation solver
    equation_values = {'F': settings["precursor_flux"], 'n0': precursor["max_density"],
                       'sigma': precursor["cross_section"], 'tau': precursor["residence_time"] * 1E-6,
                       'Ea': precursor['desorption_activation_energy'], 'k0': precursor['desorption_attempt_frequency'],
                       'V': precursor["dissociated_volume"], 'D': precursor["diffusion_coefficient"],
                       'Ed': precursor['diffusion_activation_energy'], 'D0': precursor['diffusion_prefactor'],
                       'rho': precursor['average_density'], 'heat_cond': precursor['thermal_conductivity'],
                       'cp': precursor['heat_capacity'],
                       'dt': dt, 'deposition_scaling': settings['deposition_scaling']}
    # Stability time steps
    timings = {'t_diff': diffusion_dt, 't_flux': t_flux, 't_desorption': tau, 'dt': dt}

    # effective_radius_relative = math.floor(effective_diameter / cell_dimension / 2)
    return mc_config, equation_values, timings, nr


<<<<<<< HEAD
def run_febid_interface(structure, precursor_params, settings, sim_params, path, saving_params, rendering):
=======
def start_from_command_line():
    """
    Simulation entry point from a command line
    :return:
    """
    from_file = input("Open predefined structure? [y/n] Otherwise a clear substrate will be created.")
    from_file = from_file.strip()
    if from_file not in ['y', 'n']:
        raise RuntimeError('Unacceptable input! Exiting.')
    elif from_file == 'y':
        from_file = True
    else:
        from_file = False
    structure, precursor_params, settings, sim_params = initialize_framework(from_file)
    print(f'Specify a stream file. If no file is specified, beam will be stationed in the center.')
    path = fd.askopenfilename()
    if not path:
        x, y = structure.shape[2] // 2, structure.shape[1] // 2
        path = sp.generate_pattern(path[0], 100000000, 1e-4, x, y, None)
    else:
        path, shape = sp.open_stream_file(path, True)
        structure.create_from_parameters(2, int(shape[2]) // 2, int(shape[1]) // 2, int(shape[0]) // 2, 4)

    run_febid(structure, precursor_params, settings, sim_params, path)


def run_febid_interface(structure, precursor_params, settings, sim_params, path, temperature_tracking, saving_params, rendering):
>>>>>>> 0c3f2336

    if saving_params['monitoring']:
        dump_stats = True
        stats_rate = saving_params['monitoring']
    else:
        dump_stats = False
        stats_rate = sys.maxsize
    if saving_params['snapshot']:
        dump_vtk = True
        dump_rate = saving_params['snapshot']
    else:
        dump_vtk = False
        dump_rate = sys.maxsize

    kwargs = dict(location=saving_params['filename'], stats_rate=stats_rate,
                  dump_rate=dump_rate, render=rendering['show_process'],
<<<<<<< HEAD
                  frame_rate=rendering['frame_rate'], refresh_rate=1e-5)
    process_obj, sim = run_febid(structure, precursor_params, settings, sim_params, path, dump_stats, kwargs)
    return process_obj, sim


def run_febid(structure, precursor_params, settings, sim_params, path, gather_stats=False, monitor_kwargs=None):
=======
                  frame_rate=rendering['frame_rate'], refresh_rate=0.5)
    process_obj, sim = run_febid(structure, precursor_params, settings, sim_params, path, temperature_tracking,  dump_stats, kwargs)
    return process_obj, sim


def run_febid_test(geom, path, dwell_time, loops, files, kwargs):
    x, y = geom[0] // 2 * geom[4], geom[1] // 2 * geom[4]  # center
    path = sp.generate_pattern(path[0], loops, dwell_time, x, y, path[1:], step=2)

    structure, precursor_params, settings, sim_params = initialize_framework(False, files['precursor'],
                                                                             files['settings'], geom_params=geom)
    saving_params = {}
    run_febid(structure, precursor_params, settings, sim_params, path, True, kwargs)


def run_febid(structure, precursor_params, settings, sim_params, path, temperature_tracking, gather_stats=False, monitor_kwargs=None):
>>>>>>> 0c3f2336
    """
        Create necessary objects and start the FEBID process.

    :param structure: structure object
    :param precursor_params: precursor properties
    :param settings: beam and precursor flux settings
    :param sim_params: simulation volume properties
    :param path: printing path
    :param gather_stats: True enables statistics gathering
    :param monitor_kwargs: settings for the monitoring function
    :return:
    """
    mc_config, equation_values, timings, nr = buffer_constants(precursor_params, settings, sim_params['cell_dimension'])
    stats = None
    if gather_stats:
        stats = Statistics(monitor_kwargs['location'])
        stats.get_params(precursor_params, 'Precursor parameters')
        stats.get_params(settings, 'Beam parameters and settings')
        stats.get_params(sim_params, 'Simulation volume parameters')
<<<<<<< HEAD
    process_obj = Process(structure, equation_values, timings)
    process_obj.stats_freq = min(monitor_kwargs['stats_rate'], monitor_kwargs['dump_rate'], monitor_kwargs['refresh_rate'])
=======
    process_obj = Process(structure, equation_values, timings, temp_tracking=temperature_tracking)
    process_obj.stats_freq = monitor_kwargs['stats_rate']
>>>>>>> 0c3f2336
    sim = etraj3d.cache_params(mc_config, structure.deposit, structure.surface_bool, structure.surface_neighbors_bool)
    process_obj.max_neib = math.ceil(np.max([sim.deponat.lambda_escape, sim.substrate.lambda_escape])/process_obj.cell_dimension)
    process_obj.structure.define_surface_neighbors(process_obj.max_neib)
    total_iters = int(np.sum(path[:, 2]) / process_obj.dt)
    # Actual simulation runs in a second Thread, because visualization of the process
    # via Pyvista works only from the main Thread
    printing = Thread(target=print_all, args=[path, process_obj, sim])
    printing.start()
    monitoring(process_obj, total_iters, stats, **monitor_kwargs)
    printing.join()
    print('Finished path.')
    return process_obj, sim


def print_all(path, process_obj, sim):
    """
    Main event loop, that iterates through consequent points in a stream-file.

    :param path: patterning path from a stream file
    :param process_obj: Process class instance
    :param sim: Monte Carlo simulation class instance
    :return:
    """
    global flag, x_pos, y_pos
    x_pos, y_pos = path[0, 0:2]
    start = 0
    total_time = int(path[:,2].sum() * process_obj.deposition_scaling * 1e6)
    bar_format = "{desc}: {percentage:.1f}%|{bar}| {n:.0f}/{total_fmt} [{elapsed}<{remaining}, {rate_fmt}{postfix}]"
    t = tqdm(total=total_time, desc='Patterning', position=0, unit='µs',
             bar_format=bar_format) # the displayed execution speed is shown in µs of simulation time per s of real time
    for x, y, step in path[start:]:
<<<<<<< HEAD
        x_pos, y_pos = x, y
        beam_matrix = etraj3d.rerun_simulation(y, x, sim)
        process_obj.beam_matrix[:, :, :] = beam_matrix
=======
        start = timeit.default_timer()
        beam_matrix = etraj3d.rerun_simulation(y, x, sim, process_obj.request_temp_recalc)
        process_obj.beam_matrix[:, :, :] = beam_matrix
        print(f'Finished MC in {timeit.default_timer() - start} s')
>>>>>>> 0c3f2336
        if process_obj.beam_matrix.max() <= 1:
            warnings.warn('No surface flux!', RuntimeWarning)
            process_obj.beam_matrix[...] = 1
        process_obj.update_helper_arrays()
<<<<<<< HEAD
=======
        process_obj.get_dt()
        if process_obj.temperature_tracking:
            process_obj.heat_transfer(sim.m3d.heat)
            process_obj.request_temp_recalc = False
        av_loops = path[:, 2].sum() / process_obj.dt
        t.total = av_loops
>>>>>>> 0c3f2336
        print_step(y, x, step, process_obj, sim, t)
    flag = True


def print_step(y, x, dwell_time, pr: Process, sim, t):
    """
    Sub-loop, that iterates through the dwell time by a time step

    :param x: spot x-coordinate
    :param y: spot y-coordinate
    :param dwell_time: time of the exposure
    :param pr: Process object
    :param sim: MC simulation object
    :return:
    """
    loops = int(dwell_time / pr.dt)
    if dwell_time < pr.dt:
        warnings.warn('Dwell time is smaller that the time step!')
        pr.dt = dwell_time
    time = 0
    flag = True
    flag_resize = True
    # THE core loop.
    # Any changes to the events sequence are defined by or stem from this loop.
    # The FEBID process is 'constructed' here by arranging events like deposition(dissociated volume calculation),
    # precursor coverage recalculation, execution of the MC simulation, temperature profile recalculation and other.
    # If any additional calculations and to be included, they shall be run from this loop
    while flag:
        if time+pr.dt>dwell_time: # stepping only for remaining dwell time to avoid accumulating of excessive deposit
            pr.dt = dwell_time - time
            flag = False
        pr.deposition()  # depositing on a selected area
        if pr.check_cells_filled():
            flag_resize = pr.update_surface()  # updating surface on a selected area
            if flag_resize: # update references if the allocated simulation volume was increased
                sim.grid = sim.m3d.grid = pr.deposit
                sim.surface = sim.m3d.surface = pr.surface
                sim.s_neighb = sim.m3d.s_neighb = pr.surface_n_neighbors
            start = timeit.default_timer()
<<<<<<< HEAD
            pr.beam_matrix[...] = etraj3d.rerun_simulation(y, x, sim) # run MC sim. and retrieve SE surface flux
=======
            beam_matrix= etraj3d.rerun_simulation(y, x, sim, pr.request_temp_recalc)
            pr.beam_matrix[...] = beam_matrix
>>>>>>> 0c3f2336
            print(f'Finished MC in {timeit.default_timer()-start} s')
            if pr.beam_matrix.max() <= 1:
                warnings.warn('No surface flux!', RuntimeWarning)
                pr.beam_matrix[...] = 1
                continue
<<<<<<< HEAD
            if dwell_time >= pr.dt:
                pr.get_dt()
            else:
                pr.dt = dwell_time
            pr.update_helper_arrays() # auxiliary method that maintains an efficiency increasing infrastructure
            # pr.equilibrate()
        pr.precursor_density() # recalculate precursor coverage
        pr.t += pr.dt*pr.deposition_scaling
=======
            pr.update_helper_arrays()
            if pr.temperature_tracking:
                pr.heat_transfer(sim.m3d.heat)
                pr.request_temp_recalc = False
            pr.get_dt()
        pr.precursor_density()
        pr.t += pr.dt
>>>>>>> 0c3f2336
        time += pr.dt
        t.update(pr.dt * pr.deposition_scaling * 1e6)
        if time % pr.stats_freq < pr.dt*1.5:
            pr.min_precursor_covearge = pr.precursor_min
            pr.dep_vol = pr.deposited_vol



def monitoring(pr: Process, l, stats: Statistics = None, location=None, stats_rate=60, dump_rate=60, render=False,
               frame_rate=1, refresh_rate=0.5, displayed_data='precursor'):
    """
    A daemon process function to manage statistics gathering and graphics update.

    :param pr: object of the core deposition process
    :param l: approximate number of iterations
    :param stats: object for gathering monitoring data
    :param location: file saving directory
    :param stats_rate: statistics recording interval in seconds, None disables statistics recording
    :param dump_rate: dumping interval in seconds, None disables structure dumping
    :param render: True will enable graphical monitoring of the process
    :param frame_rate: redrawing delay
    :param refresh_rate: sleep time
    :return:
    """

    global flag  # This flag variable is used for the communication between current and the process thread.
    # When deposition process thread finishes, it sets flag to False which will finish current thread

    time_step = 60
    pr.start_time = datetime.datetime.now()
    dump_time = stats_time = 0
    time_spent = start_time = frame = timeit.default_timer()
    # Initializing graphical monitoring
    rn = None
    displayed_data = 'surface_temperature'
    if render:
        rn = vr.Render(pr.structure.cell_dimension)
        pr.redraw = True
    else:
        frame = np.inf  # current time is always less than infinity
    if not stats_rate or stats_rate == sys.maxsize:
        stats_time = sys.maxsize
        stats_rate = sys.maxsize
    else:
        stats_rate = 1e-1 * stats_rate
    if not dump_rate or dump_rate == sys.maxsize:
        dump_time = sys.maxsize
        dump_rate = sys.maxsize
    else:
        dump_rate = 1e-1 * dump_rate
    # Event loop
    with open('monitor.log', mode='a') as f:
        while not flag:
            now = timeit.default_timer()
            if now > time_spent:  # overall time and speed
                time_spent += time_step
                # print(f'Time passed: {time_spent}, Av.speed: {l / time_spent}')
            if now > frame:  # graphical
                frame += frame_rate
                redrawed = update_graphical(rn, pr, frame_rate, now - start_time, displayed_data)
<<<<<<< HEAD
=======
                if redrawed:
                    f.write(f'[{time.strftime("%H:%M:%S", time.localtime())}] Redrawed scene.\n')
>>>>>>> 0c3f2336
            if pr.t > stats_time:
                stats_time += stats_rate
                stats.append(pr.t, pr.min_precursor_covearge, pr.dep_vol)
                stats.save_to_file()
            if pr.t > dump_time:
                dump_time += dump_rate
                dump_structure(pr.structure, pr.t, now - start_time, (x_pos, y_pos), f'{location}')
            time.sleep(refresh_rate)
        else:
            if stats_time != np.inf:
                stats.append(pr.t, pr.min_precursor_covearge, pr.dep_vol)
                stats.get_growth_rate()
                # stats.add_plots([('Sim.time', 'Min.precursor coverage'),('Sim.time', 'Growth rate')], position=['J1','J23'])
                stats.save_to_file()
            if dump_time != np.inf:
                dump_structure(pr.structure, pr.t, now - start_time, (x_pos, y_pos), f'{location}')
            if frame != np.inf:
                rn.p.close()
                rn = vr.Render(pr.structure.cell_dimension)
                pr.redraw = True
                update_graphical(rn, pr, time_step, now-start_time, displayed_data, False)
                rn.show(interactive_update=False)
    flag = False
    print('Exiting monitoring.')


def update_graphical(rn: vr.Render, pr: Process, time_step, time_spent, displayed_data='precursor', update=True):
    """
    Update the visual representation of the current process state

    :param rn: visual scene object
    :param pr: process object
    :param time_step:
    :param time_spent:
    :return:
    """
    if displayed_data == 'precursor':
        data = pr.precursor
        mask = pr.surface
        cmap = 'plasma'
    if displayed_data == 'deposit':
        data = pr.deposit
        mask = pr.surface
        cmap = 'viridis'
<<<<<<< HEAD

=======
    if displayed_data == 'temperature':
        data = pr.temp
        mask = pr.deposit < 0
        cmap = 'inferno'
    if displayed_data == 'surface_temperature':
        data = pr.surface_temp
        mask = pr.surface
        cmap = 'inferno'
    # data = pr.temp
>>>>>>> 0c3f2336
    redrawed = pr.redraw
    if pr.redraw:
        try:
            # Clearing scene
            rn.y_pos = 5
            try:
                rn.p.button_widgets.clear()
            except: pass
            rn.p.clear()
<<<<<<< HEAD
            # Putting an arrow to indicate beam position
            start = np.array([0, 0, 100]).reshape(1, 3) # position of the center of the arrow
            end =  np.array([0, 0, -100]).reshape(1, 3) # direction and resulting size
            rn.arrow = rn.p.add_arrows(start, end, color='tomato')
            rn.arrow.SetPosition(x_pos, y_pos, (pr.max_z) * pr.cell_dimension + 10)  # relative to the initial position
            # Plotting data
=======
            current = 'precursor'
>>>>>>> 0c3f2336
            rn._add_3Darray(data, opacity=1, scalar_name=displayed_data,
                            button_name=displayed_data, show_edges=True, cmap=cmap)
            scalar = rn.p.mesh.active_scalars_name
            rn.p.mesh[scalar] = data.reshape(-1)
            rn.update_mask(mask)
            rn.p.add_text('.', position='upper_left', font_size=12, name='time')
            rn.p.add_text('.', position='upper_right', font_size=12, name='stats')
            rn.show(interactive_update=True, cam_pos=[(206.34055818793468, 197.6510638707941, 100.47106597548205),
                                                      (0.0, 0.0, 0.0),
                                                      (-0.23307751464125356, -0.236197909312718, 0.9433373838690787)])
        except Exception as e:
            print('An error occurred while redrawing the scene.')
            print(e.args)
            pass
        rn.meshes_count += 1
        pr.redraw = False
    # Changing arrow position
    x, y, z = rn.arrow.GetPosition()
    z_pos = pr.deposit[:, int(y_pos/pr.cell_dimension), int(x_pos/pr.cell_dimension)].nonzero()[0].max() * pr.cell_dimension
    if z_pos != z or y_pos != y or x_pos != x:
        rn.arrow.SetPosition(x_pos, y_pos, z_pos+30) # relative to the initial position
    # Calculating values to indicate
    pr.n_filled_cells.append(pr.filled_cells)
    i = len(pr.n_filled_cells) - 1
    time_real = str(datetime.timedelta(seconds=int(time_spent)))
    speed = pr.t / time_spent
    height = (pr.max_z - pr.substrate_height) * pr.structure.cell_dimension
<<<<<<< HEAD
    total_V = int(pr.dep_vol)
    delta_t = pr.t-pr.t_prev
    delta_V = total_V-pr.vol_prev
    if delta_t == 0 or delta_V == 0:
        growth_rate = pr.growth_rate
    else:
        growth_rate = delta_V / delta_t
        growth_rate = int(growth_rate)
    pr.t_prev += delta_t
=======
    try:
        total_V = pr.deposited_vol
        growth_rate = int((total_V-pr.vol_prev) / (pr.t-pr.t_prev) / pr.deposition_scaling)
    except ZeroDivisionError:
        warnings.warn('Zero time difference in growth rate calculation', RuntimeWarning)
        growth_rate = 0
    pr.t_prev = pr.t
>>>>>>> 0c3f2336
    pr.vol_prev = total_V
    max_T = pr.temp.max()
    # Updating displayed text
    rn.p.textActor.renderer.actors['time'].SetText(2,
                    f'Time: {time_real} \n' # showing real time passed 
                    f'Sim. time: {(pr.t):.8f} s \n' # showing simulation time passed
                    f'Speed: {speed:.8f} \n'  
                    f'Av. growth rate: {growth_rate} nm^3/s \n'
                    f'Max. temperature: {max_T:.3f} K')
    rn.p.textActor.renderer.actors['stats'].SetText(3,
                    f'Cells: {pr.n_filled_cells[i]} \n'  # showing total number of deposited cells
                    f'Height: {height} nm \n'
                    f'Volume: {total_V:.0f} nm^3')
    # Updating scene
<<<<<<< HEAD
    try:
        rn.update_mask(pr.surface)
    except ValueError:
        print(f'Was unable to set mask in the scene, due to possible Structure resizing: {ValueError.args}')
=======
    rn.update_mask(mask)
>>>>>>> 0c3f2336
    try:
        min = data[data > 0.00001].min()
    except:
        min = 1e-8
    rn.p.update_scalar_bar_range(clim=[min, data.max()])

    if update:
        rn.update()
    return redrawed


def dump_structure(structure: Structure, sim_t=None, t=None, beam_position=None, filename='FEBID_result'):
    vr.save_deposited_structure(structure, sim_t, t, beam_position, filename)


if __name__ == '__main__':
    print(f'##################### FEBID Simulator ###################### \n')
    print('Please use `python -m febid` for launching')<|MERGE_RESOLUTION|>--- conflicted
+++ resolved
@@ -198,37 +198,7 @@
     return mc_config, equation_values, timings, nr
 
 
-<<<<<<< HEAD
 def run_febid_interface(structure, precursor_params, settings, sim_params, path, saving_params, rendering):
-=======
-def start_from_command_line():
-    """
-    Simulation entry point from a command line
-    :return:
-    """
-    from_file = input("Open predefined structure? [y/n] Otherwise a clear substrate will be created.")
-    from_file = from_file.strip()
-    if from_file not in ['y', 'n']:
-        raise RuntimeError('Unacceptable input! Exiting.')
-    elif from_file == 'y':
-        from_file = True
-    else:
-        from_file = False
-    structure, precursor_params, settings, sim_params = initialize_framework(from_file)
-    print(f'Specify a stream file. If no file is specified, beam will be stationed in the center.')
-    path = fd.askopenfilename()
-    if not path:
-        x, y = structure.shape[2] // 2, structure.shape[1] // 2
-        path = sp.generate_pattern(path[0], 100000000, 1e-4, x, y, None)
-    else:
-        path, shape = sp.open_stream_file(path, True)
-        structure.create_from_parameters(2, int(shape[2]) // 2, int(shape[1]) // 2, int(shape[0]) // 2, 4)
-
-    run_febid(structure, precursor_params, settings, sim_params, path)
-
-
-def run_febid_interface(structure, precursor_params, settings, sim_params, path, temperature_tracking, saving_params, rendering):
->>>>>>> 0c3f2336
 
     if saving_params['monitoring']:
         dump_stats = True
@@ -245,31 +215,12 @@
 
     kwargs = dict(location=saving_params['filename'], stats_rate=stats_rate,
                   dump_rate=dump_rate, render=rendering['show_process'],
-<<<<<<< HEAD
                   frame_rate=rendering['frame_rate'], refresh_rate=1e-5)
     process_obj, sim = run_febid(structure, precursor_params, settings, sim_params, path, dump_stats, kwargs)
     return process_obj, sim
 
 
-def run_febid(structure, precursor_params, settings, sim_params, path, gather_stats=False, monitor_kwargs=None):
-=======
-                  frame_rate=rendering['frame_rate'], refresh_rate=0.5)
-    process_obj, sim = run_febid(structure, precursor_params, settings, sim_params, path, temperature_tracking,  dump_stats, kwargs)
-    return process_obj, sim
-
-
-def run_febid_test(geom, path, dwell_time, loops, files, kwargs):
-    x, y = geom[0] // 2 * geom[4], geom[1] // 2 * geom[4]  # center
-    path = sp.generate_pattern(path[0], loops, dwell_time, x, y, path[1:], step=2)
-
-    structure, precursor_params, settings, sim_params = initialize_framework(False, files['precursor'],
-                                                                             files['settings'], geom_params=geom)
-    saving_params = {}
-    run_febid(structure, precursor_params, settings, sim_params, path, True, kwargs)
-
-
 def run_febid(structure, precursor_params, settings, sim_params, path, temperature_tracking, gather_stats=False, monitor_kwargs=None):
->>>>>>> 0c3f2336
     """
         Create necessary objects and start the FEBID process.
 
@@ -289,13 +240,8 @@
         stats.get_params(precursor_params, 'Precursor parameters')
         stats.get_params(settings, 'Beam parameters and settings')
         stats.get_params(sim_params, 'Simulation volume parameters')
-<<<<<<< HEAD
-    process_obj = Process(structure, equation_values, timings)
+    process_obj = Process(structure, equation_values, timings, temp_tracking=temperature_tracking)
     process_obj.stats_freq = min(monitor_kwargs['stats_rate'], monitor_kwargs['dump_rate'], monitor_kwargs['refresh_rate'])
-=======
-    process_obj = Process(structure, equation_values, timings, temp_tracking=temperature_tracking)
-    process_obj.stats_freq = monitor_kwargs['stats_rate']
->>>>>>> 0c3f2336
     sim = etraj3d.cache_params(mc_config, structure.deposit, structure.surface_bool, structure.surface_neighbors_bool)
     process_obj.max_neib = math.ceil(np.max([sim.deponat.lambda_escape, sim.substrate.lambda_escape])/process_obj.cell_dimension)
     process_obj.structure.define_surface_neighbors(process_obj.max_neib)
@@ -327,29 +273,20 @@
     t = tqdm(total=total_time, desc='Patterning', position=0, unit='µs',
              bar_format=bar_format) # the displayed execution speed is shown in µs of simulation time per s of real time
     for x, y, step in path[start:]:
-<<<<<<< HEAD
         x_pos, y_pos = x, y
-        beam_matrix = etraj3d.rerun_simulation(y, x, sim)
-        process_obj.beam_matrix[:, :, :] = beam_matrix
-=======
-        start = timeit.default_timer()
         beam_matrix = etraj3d.rerun_simulation(y, x, sim, process_obj.request_temp_recalc)
         process_obj.beam_matrix[:, :, :] = beam_matrix
-        print(f'Finished MC in {timeit.default_timer() - start} s')
->>>>>>> 0c3f2336
         if process_obj.beam_matrix.max() <= 1:
             warnings.warn('No surface flux!', RuntimeWarning)
             process_obj.beam_matrix[...] = 1
+        process_obj.get_dt()
         process_obj.update_helper_arrays()
-<<<<<<< HEAD
-=======
         process_obj.get_dt()
         if process_obj.temperature_tracking:
             process_obj.heat_transfer(sim.m3d.heat)
             process_obj.request_temp_recalc = False
         av_loops = path[:, 2].sum() / process_obj.dt
         t.total = av_loops
->>>>>>> 0c3f2336
         print_step(y, x, step, process_obj, sim, t)
     flag = True
 
@@ -389,35 +326,23 @@
                 sim.surface = sim.m3d.surface = pr.surface
                 sim.s_neighb = sim.m3d.s_neighb = pr.surface_n_neighbors
             start = timeit.default_timer()
-<<<<<<< HEAD
-            pr.beam_matrix[...] = etraj3d.rerun_simulation(y, x, sim) # run MC sim. and retrieve SE surface flux
-=======
-            beam_matrix= etraj3d.rerun_simulation(y, x, sim, pr.request_temp_recalc)
+            beam_matrix= etraj3d.rerun_simulation(y, x, sim, pr.request_temp_recalc) # run MC sim. and retrieve SE surface flux
             pr.beam_matrix[...] = beam_matrix
->>>>>>> 0c3f2336
             print(f'Finished MC in {timeit.default_timer()-start} s')
             if pr.beam_matrix.max() <= 1:
                 warnings.warn('No surface flux!', RuntimeWarning)
                 pr.beam_matrix[...] = 1
                 continue
-<<<<<<< HEAD
+            pr.update_helper_arrays() # auxiliary method that maintains an efficiency increasing infrastructure
+            if pr.temperature_tracking:
+                pr.heat_transfer(sim.m3d.heat)
+                pr.request_temp_recalc = False
             if dwell_time >= pr.dt:
                 pr.get_dt()
             else:
                 pr.dt = dwell_time
-            pr.update_helper_arrays() # auxiliary method that maintains an efficiency increasing infrastructure
-            # pr.equilibrate()
         pr.precursor_density() # recalculate precursor coverage
         pr.t += pr.dt*pr.deposition_scaling
-=======
-            pr.update_helper_arrays()
-            if pr.temperature_tracking:
-                pr.heat_transfer(sim.m3d.heat)
-                pr.request_temp_recalc = False
-            pr.get_dt()
-        pr.precursor_density()
-        pr.t += pr.dt
->>>>>>> 0c3f2336
         time += pr.dt
         t.update(pr.dt * pr.deposition_scaling * 1e6)
         if time % pr.stats_freq < pr.dt*1.5:
@@ -452,7 +377,6 @@
     time_spent = start_time = frame = timeit.default_timer()
     # Initializing graphical monitoring
     rn = None
-    displayed_data = 'surface_temperature'
     if render:
         rn = vr.Render(pr.structure.cell_dimension)
         pr.redraw = True
@@ -478,11 +402,6 @@
             if now > frame:  # graphical
                 frame += frame_rate
                 redrawed = update_graphical(rn, pr, frame_rate, now - start_time, displayed_data)
-<<<<<<< HEAD
-=======
-                if redrawed:
-                    f.write(f'[{time.strftime("%H:%M:%S", time.localtime())}] Redrawed scene.\n')
->>>>>>> 0c3f2336
             if pr.t > stats_time:
                 stats_time += stats_rate
                 stats.append(pr.t, pr.min_precursor_covearge, pr.dep_vol)
@@ -527,9 +446,6 @@
         data = pr.deposit
         mask = pr.surface
         cmap = 'viridis'
-<<<<<<< HEAD
-
-=======
     if displayed_data == 'temperature':
         data = pr.temp
         mask = pr.deposit < 0
@@ -539,7 +455,6 @@
         mask = pr.surface
         cmap = 'inferno'
     # data = pr.temp
->>>>>>> 0c3f2336
     redrawed = pr.redraw
     if pr.redraw:
         try:
@@ -549,16 +464,12 @@
                 rn.p.button_widgets.clear()
             except: pass
             rn.p.clear()
-<<<<<<< HEAD
             # Putting an arrow to indicate beam position
             start = np.array([0, 0, 100]).reshape(1, 3) # position of the center of the arrow
             end =  np.array([0, 0, -100]).reshape(1, 3) # direction and resulting size
             rn.arrow = rn.p.add_arrows(start, end, color='tomato')
             rn.arrow.SetPosition(x_pos, y_pos, (pr.max_z) * pr.cell_dimension + 10)  # relative to the initial position
             # Plotting data
-=======
-            current = 'precursor'
->>>>>>> 0c3f2336
             rn._add_3Darray(data, opacity=1, scalar_name=displayed_data,
                             button_name=displayed_data, show_edges=True, cmap=cmap)
             scalar = rn.p.mesh.active_scalars_name
@@ -586,7 +497,6 @@
     time_real = str(datetime.timedelta(seconds=int(time_spent)))
     speed = pr.t / time_spent
     height = (pr.max_z - pr.substrate_height) * pr.structure.cell_dimension
-<<<<<<< HEAD
     total_V = int(pr.dep_vol)
     delta_t = pr.t-pr.t_prev
     delta_V = total_V-pr.vol_prev
@@ -596,15 +506,6 @@
         growth_rate = delta_V / delta_t
         growth_rate = int(growth_rate)
     pr.t_prev += delta_t
-=======
-    try:
-        total_V = pr.deposited_vol
-        growth_rate = int((total_V-pr.vol_prev) / (pr.t-pr.t_prev) / pr.deposition_scaling)
-    except ZeroDivisionError:
-        warnings.warn('Zero time difference in growth rate calculation', RuntimeWarning)
-        growth_rate = 0
-    pr.t_prev = pr.t
->>>>>>> 0c3f2336
     pr.vol_prev = total_V
     max_T = pr.temp.max()
     # Updating displayed text
@@ -619,14 +520,7 @@
                     f'Height: {height} nm \n'
                     f'Volume: {total_V:.0f} nm^3')
     # Updating scene
-<<<<<<< HEAD
-    try:
-        rn.update_mask(pr.surface)
-    except ValueError:
-        print(f'Was unable to set mask in the scene, due to possible Structure resizing: {ValueError.args}')
-=======
     rn.update_mask(mask)
->>>>>>> 0c3f2336
     try:
         min = data[data > 0.00001].min()
     except:
